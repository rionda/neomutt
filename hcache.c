--- conflicted
+++ resolved
@@ -500,16 +500,13 @@
   restore_list(&e->references, d, off, 0);
   restore_list(&e->in_reply_to, d, off, 0);
   restore_list(&e->userhdrs, d, off, convert);
-<<<<<<< HEAD
   restore_list(&e->labels, d, off, convert);
-=======
 
 #ifdef USE_NNTP
   restore_char(&e->xref, d, off, 0);
   restore_char(&e->followup_to, d, off, 0);
   restore_char(&e->x_comment_to, d, off, convert);
 #endif
->>>>>>> e7025d1c
 }
 
 static int
