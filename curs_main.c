--- conflicted
+++ resolved
@@ -597,9 +597,6 @@
 			  int *oldcount, int *index_hint)
 {
   mutt_expand_path (buf, bufsz);
-#ifdef USE_SIDEBAR
-  sb_set_open_buffy (buf);
-#endif
   if (mx_get_magic (buf) <= 0)
   {
     mutt_error (_("%s is not a mailbox."), buf);
@@ -648,6 +645,10 @@
   }
   else
     menu->current = 0;
+
+#ifdef USE_SIDEBAR
+        mutt_sb_set_open_buffy ();
+#endif
 
   mutt_clear_error ();
   mutt_buffy_check(1); /* force the buffy check after we have changed the folder */
@@ -786,28 +787,14 @@
        do_buffy_notify = 1;
     }
 
-#ifdef USE_SIDEBAR
-    if (option (OPTSIDEBAR))
-        menu->redraw |= REDRAW_SIDEBAR;
-#endif
-
     if (op != -1)
       mutt_curs_set (0);
 
     if (menu->redraw & REDRAW_FULL)
     {
       menu_redraw_full (menu);
-#ifdef USE_SIDEBAR
-      sb_draw();
-#endif
       mutt_show_error ();
     }
-#ifdef USE_SIDEBAR
-    else if (menu->redraw & REDRAW_SIDEBAR) {
-      sb_draw();
-      menu->redraw &= ~REDRAW_SIDEBAR;
-    }
-#endif
 
     if (menu->menu == MENU_MAIN)
     {
@@ -846,9 +833,6 @@
 #endif
 	move (option (OPTSTATUSONTOP) ? 0 : LINES-2, 0);
 	SETCOLOR (MT_COLOR_STATUS);
-#ifdef USE_SIDEBAR
-	sb_set_buffystats (Context);
-#endif
 	mutt_draw_statusline (COLS, buf);
 	NORMAL_COLOR;
 	menu->redraw &= ~REDRAW_STATUS;
@@ -1312,9 +1296,6 @@
 	  break;
 
 	CHECK_MSGCOUNT;
-#ifdef USE_SIDEBAR
-	CHECK_VISIBLE;
-#endif
 	CHECK_READONLY;
 	{
 	  int oldvcount = Context->vcount;
@@ -1374,7 +1355,6 @@
 	  menu->redraw = REDRAW_FULL;
 	break;
 
-<<<<<<< HEAD
       case OP_MAIN_QUASI_DELETE:
 	if (tag) {
 	  for (j = 0; j < Context->vcount; j++) {
@@ -1514,8 +1494,6 @@
 
       case OP_MAIN_CHANGE_VFOLDER:
 #endif
-=======
->>>>>>> bb082444
 #ifdef USE_SIDEBAR
       case OP_SIDEBAR_OPEN:
 #endif
@@ -1550,21 +1528,6 @@
 	    break;
 	  }
 	}
-<<<<<<< HEAD
-#ifdef USE_NOTMUCH
-	else if (op == OP_MAIN_CHANGE_VFOLDER) {
-	  if (Context->magic == M_NOTMUCH) {
-		  strfcpy(buf, Context->path, sizeof (buf));
-		  mutt_buffy_vfolder (buf, sizeof (buf));
-	  }
-	  mutt_enter_vfolder (cp, buf, sizeof (buf), &menu->redraw, 1);
-	  if (!buf[0])
-	  {
-	    CLEARLINE (LINES-1);
-	    break;
-	  }
-	}
-=======
 #ifdef USE_SIDEBAR
         else if (op == OP_SIDEBAR_OPEN)
         {
@@ -1573,32 +1536,25 @@
             break;
           strncpy (buf, path, sizeof (buf));
         }
->>>>>>> bb082444
+#endif
+#ifdef USE_NOTMUCH
+	else if (op == OP_MAIN_CHANGE_VFOLDER) {
+	  if (Context->magic == M_NOTMUCH) {
+		  strfcpy(buf, Context->path, sizeof (buf));
+		  mutt_buffy_vfolder (buf, sizeof (buf));
+	  }
+	  mutt_enter_vfolder (cp, buf, sizeof (buf), &menu->redraw, 1);
+	  if (!buf[0])
+	  {
+	    CLEARLINE (LINES-1);
+	    break;
+	  }
+	}
 #endif
 	else
 	{
 	  mutt_buffy (buf, sizeof (buf));
 
-<<<<<<< HEAD
-#ifdef USE_SIDEBAR
-	  if (op == OP_SIDEBAR_OPEN) {
-	    const char *path = sb_get_highlight();
-	    if (!path)
-	      break;
-	    strncpy (buf, path, sizeof (buf));
-	  } else
-#endif
-	  if (mutt_enter_fname (cp, buf, sizeof (buf), &menu->redraw, 1) == -1)
-	  {
-	    if (menu->menu == MENU_PAGER)
-	    {
-	      op = OP_DISPLAY_MESSAGE;
-	      continue;
-	    }
-	    else
-	      break;
-	  }
-=======
           if (mutt_enter_fname (cp, buf, sizeof (buf), &menu->redraw, 1) == -1)
           {
             if (menu->menu == MENU_PAGER)
@@ -1609,7 +1565,6 @@
             else
               break;
           }
->>>>>>> bb082444
 	  if (!buf[0])
 	  {
 	    CLEARLINE (LINES-1);
@@ -1617,69 +1572,11 @@
 	  }
 	}
 
-<<<<<<< HEAD
 	main_change_folder(menu, op, buf, sizeof (buf), &oldcount, &index_hint);
-=======
 	mutt_expand_path (buf, sizeof (buf));
-	if (mx_get_magic (buf) <= 0)
-	{
-	  mutt_error (_("%s is not a mailbox."), buf);
-	  break;
-	}
-	mutt_str_replace (&CurrentFolder, buf);
-
-	/* keepalive failure in mutt_enter_fname may kill connection. #3028 */
-	if (Context && !Context->path)
-	  FREE (&Context);
-
-        if (Context)
-        {
-	  int check;
-
-	  mutt_str_replace (&LastFolder, Context->path);
-	  oldcount = Context ? Context->msgcount : 0;
-
-	  if ((check = mx_close_mailbox (Context, &index_hint)) != 0)
-	  {
-	    if (check == M_NEW_MAIL || check == M_REOPENED)
-	      update_index (menu, Context, check, oldcount, index_hint);
-
-	    set_option (OPTSEARCHINVALID);
-	    menu->redraw = REDRAW_INDEX | REDRAW_STATUS;
-	    break;
-	  }
-	  FREE (&Context);
-	}
-
-        mutt_sleep (0);
-
-	/* Set CurrentMenu to MENU_MAIN before executing any folder
-	 * hooks so that all the index menu functions are available to
-	 * the exec command.
-	 */
-
-	CurrentMenu = MENU_MAIN;
-	mutt_folder_hook (buf);
-
-	if ((Context = mx_open_mailbox (buf,
-					(option (OPTREADONLY) || op == OP_MAIN_CHANGE_FOLDER_READONLY) ?
-					M_READONLY : 0, NULL)) != NULL)
-	{
-	  menu->current = ci_first_message ();
-	}
-	else
-	  menu->current = 0;
-
 #ifdef USE_SIDEBAR
-        mutt_sb_set_open_buffy ();
+	mutt_sb_set_open_buffy();
 #endif
-
-	mutt_clear_error ();
-	mutt_buffy_check(1); /* force the buffy check after we have changed
-			      the folder */
-	menu->redraw = REDRAW_FULL;
-	set_option (OPTSEARCHINVALID);
->>>>>>> bb082444
 	break;
 
       case OP_DISPLAY_MESSAGE:
@@ -2744,24 +2641,17 @@
       case OP_SIDEBAR_PAGE_UP:
       case OP_SIDEBAR_PREV:
       case OP_SIDEBAR_PREV_NEW:
-<<<<<<< HEAD
-        sb_change_mailbox (op);
-=======
         mutt_sb_change_mailbox (op);
->>>>>>> bb082444
         break;
 
       case OP_SIDEBAR_TOGGLE_VISIBLE:
 	toggle_option (OPTSIDEBAR);
 	menu->redraw = REDRAW_FULL;
 	break;
-<<<<<<< HEAD
 
       case OP_SIDEBAR_TOGGLE_VIRTUAL:
-	sb_toggle_virtual();
-	break;
-=======
->>>>>>> bb082444
+	mutt_sb_toggle_virtual();
+	break;
 #endif
       default:
 	if (menu->menu == MENU_MAIN)
