/*
 * Copyright (C) 1996-2002,2010,2013 Michael R. Elkins <me@mutt.org>
 * Copyright (C) 1999-2003 Thomas Roessler <roessler@does-not-exist.org>
 * 
 *     This program is free software; you can redistribute it and/or modify
 *     it under the terms of the GNU General Public License as published by
 *     the Free Software Foundation; either version 2 of the License, or
 *     (at your option) any later version.
 * 
 *     This program is distributed in the hope that it will be useful,
 *     but WITHOUT ANY WARRANTY; without even the implied warranty of
 *     MERCHANTABILITY or FITNESS FOR A PARTICULAR PURPOSE.  See the
 *     GNU General Public License for more details.
 * 
 *     You should have received a copy of the GNU General Public License
 *     along with this program; if not, write to the Free Software
 *     Foundation, Inc., 51 Franklin Street, Fifth Floor, Boston, MA  02110-1301, USA.
 */ 

#if HAVE_CONFIG_H
# include "config.h"
#endif

#include "mutt.h"
#include "mx.h"
#include "rfc2047.h"
#include "sort.h"
#include "mailbox.h"
#include "copy.h"
#include "keymap.h"
#include "url.h"
#ifdef USE_SIDEBAR
#include "sidebar.h"
#endif

#ifdef USE_COMPRESSED
#include "compress.h"
#endif

#ifdef USE_IMAP
#include "imap.h"
#endif

#ifdef USE_POP
#include "pop.h"
#endif

#ifdef USE_NOTMUCH
#include "mutt_notmuch.h"
#endif

#ifdef USE_NNTP
#include "nntp.h"
#endif

#include "buffy.h"

#ifdef USE_DOTLOCK
#include "dotlock.h"
#endif

#include "mutt_crypt.h"

#include <dirent.h>
#include <fcntl.h>
#include <sys/file.h>
#include <sys/stat.h>
#include <errno.h>
#include <unistd.h>
#include <stdlib.h>
#include <string.h>
#include <ctype.h>
#include <utime.h>

#if USE_NOTMUCH
#include "mutt_notmuch.h"
#endif


#define mutt_is_spool(s)  (mutt_strcmp (Spoolfile, s) == 0)

#ifdef USE_DOTLOCK
/* parameters: 
 * path - file to lock
 * retry - should retry if unable to lock?
 */

#ifdef DL_STANDALONE

static int invoke_dotlock (const char *path, int dummy, int flags, int retry)
{
  char cmd[LONG_STRING + _POSIX_PATH_MAX];
  char f[SHORT_STRING + _POSIX_PATH_MAX];
  char r[SHORT_STRING];
  
  if (flags & DL_FL_RETRY)
    snprintf (r, sizeof (r), "-r %d ", retry ? MAXLOCKATTEMPT : 0);
  
  mutt_quote_filename (f, sizeof (f), path);
  
  snprintf (cmd, sizeof (cmd),
	    "%s %s%s%s%s%s%s%s",
	    NONULL (MuttDotlock),
	    flags & DL_FL_TRY ? "-t " : "",
	    flags & DL_FL_UNLOCK ? "-u " : "",
	    flags & DL_FL_USEPRIV ? "-p " : "",
	    flags & DL_FL_FORCE ? "-f " : "",
	    flags & DL_FL_UNLINK ? "-d " : "",
	    flags & DL_FL_RETRY ? r : "",
	    f);
  
  return mutt_system (cmd);
}

#else 

#define invoke_dotlock dotlock_invoke

#endif

static int dotlock_file (const char *path, int fd, int retry)
{
  int r;
  int flags = DL_FL_USEPRIV | DL_FL_RETRY;

  if (retry) retry = 1;

retry_lock:
  if ((r = invoke_dotlock(path, fd, flags, retry)) == DL_EX_EXIST)
  {
    if (!option (OPTNOCURSES))
    {
      char msg[LONG_STRING];
      
      snprintf(msg, sizeof(msg), _("Lock count exceeded, remove lock for %s?"),
	       path);
      if(retry && mutt_yesorno(msg, M_YES) == M_YES)
      {
	flags |= DL_FL_FORCE;
	retry--;
	mutt_clear_error ();
	goto retry_lock;
      }
    } 
    else
    {
      mutt_error ( _("Can't dotlock %s.\n"), path);
    }
  }
  return (r == DL_EX_OK ? 0 : -1);
}

static int undotlock_file (const char *path, int fd)
{
  return (invoke_dotlock(path, fd, DL_FL_USEPRIV | DL_FL_UNLOCK, 0) == DL_EX_OK ? 
	  0 : -1);
}

#endif /* USE_DOTLOCK */

/* Args:
 *	excl		if excl != 0, request an exclusive lock
 *	dot		if dot != 0, try to dotlock the file
 *	timeout 	should retry locking?
 */
int mx_lock_file (const char *path, int fd, int excl, int dot, int timeout)
{
#if defined (USE_FCNTL) || defined (USE_FLOCK)
  int count;
  int attempt;
  struct stat sb = { 0 }, prev_sb = { 0 }; /* silence gcc warnings */
#endif
  int r = 0;

#ifdef USE_FCNTL
  struct flock lck;
  
  memset (&lck, 0, sizeof (struct flock));
  lck.l_type = excl ? F_WRLCK : F_RDLCK;
  lck.l_whence = SEEK_SET;

  count = 0;
  attempt = 0;
  while (fcntl (fd, F_SETLK, &lck) == -1)
  {
    dprint(1,(debugfile, "mx_lock_file(): fcntl errno %d.\n", errno));
    if (errno != EAGAIN && errno != EACCES)
    {
      mutt_perror ("fcntl");
      return -1;
    }

    if (fstat (fd, &sb) != 0)
      sb.st_size = 0;
    
    if (count == 0)
      prev_sb = sb;

    /* only unlock file if it is unchanged */
    if (prev_sb.st_size == sb.st_size && ++count >= (timeout?MAXLOCKATTEMPT:0))
    {
      if (timeout)
	mutt_error _("Timeout exceeded while attempting fcntl lock!");
      return -1;
    }

    prev_sb = sb;

    mutt_message (_("Waiting for fcntl lock... %d"), ++attempt);
    sleep (1);
  }
#endif /* USE_FCNTL */

#ifdef USE_FLOCK
  count = 0;
  attempt = 0;
  while (flock (fd, (excl ? LOCK_EX : LOCK_SH) | LOCK_NB) == -1)
  {
    if (errno != EWOULDBLOCK)
    {
      mutt_perror ("flock");
      r = -1;
      break;
    }

    if (fstat(fd, &sb) != 0)
      sb.st_size = 0;
    
    if (count == 0)
      prev_sb = sb;

    /* only unlock file if it is unchanged */
    if (prev_sb.st_size == sb.st_size && ++count >= (timeout?MAXLOCKATTEMPT:0))
    {
      if (timeout)
	mutt_error _("Timeout exceeded while attempting flock lock!");
      r = -1;
      break;
    }

    prev_sb = sb;

    mutt_message (_("Waiting for flock attempt... %d"), ++attempt);
    sleep (1);
  }
#endif /* USE_FLOCK */

#ifdef USE_DOTLOCK
  if (r == 0 && dot)
    r = dotlock_file (path, fd, timeout);
#endif /* USE_DOTLOCK */

  if (r != 0)
  {
    /* release any other locks obtained in this routine */

#ifdef USE_FCNTL
    lck.l_type = F_UNLCK;
    fcntl (fd, F_SETLK, &lck);
#endif /* USE_FCNTL */

#ifdef USE_FLOCK
    flock (fd, LOCK_UN);
#endif /* USE_FLOCK */
  }

  return r;
}

int mx_unlock_file (const char *path, int fd, int dot)
{
#ifdef USE_FCNTL
  struct flock unlockit = { F_UNLCK, 0, 0, 0, 0 };

  memset (&unlockit, 0, sizeof (struct flock));
  unlockit.l_type = F_UNLCK;
  unlockit.l_whence = SEEK_SET;
  fcntl (fd, F_SETLK, &unlockit);
#endif

#ifdef USE_FLOCK
  flock (fd, LOCK_UN);
#endif

#ifdef USE_DOTLOCK
  if (dot)
    undotlock_file (path, fd);
#endif
  
  return 0;
}

static void mx_unlink_empty (const char *path)
{
  int fd;
#ifndef USE_DOTLOCK
  struct stat sb;
#endif

  if ((fd = open (path, O_RDWR)) == -1)
    return;

  if (mx_lock_file (path, fd, 1, 0, 1) == -1)
  {
    close (fd);
    return;
  }

#ifdef USE_DOTLOCK
  invoke_dotlock (path, fd, DL_FL_UNLINK, 1);
#else
  if (fstat (fd, &sb) == 0 && sb.st_size == 0)
    unlink (path);
#endif

  mx_unlock_file (path, fd, 0);
  close (fd);
}

/* try to figure out what type of mailbox ``path'' is
 *
 * return values:
 *	M_*	mailbox type
 *	0	not a mailbox
 *	-1	error
 */

#ifdef USE_IMAP

int mx_is_imap(const char *p)
{
  url_scheme_t scheme;

  if (!p)
    return 0;

  if (*p == '{')
    return 1;

  scheme = url_check_scheme (p);
  if (scheme == U_IMAP || scheme == U_IMAPS)
    return 1;

  return 0;
}

#endif

#ifdef USE_POP
int mx_is_pop (const char *p)
{
  url_scheme_t scheme;

  if (!p)
    return 0;

  scheme = url_check_scheme (p);
  if (scheme == U_POP || scheme == U_POPS)
    return 1;

  return 0;
}
#endif

#ifdef USE_NNTP
int mx_is_nntp (const char *p)
{
  url_scheme_t scheme;

  if (!p)
    return 0;

  scheme = url_check_scheme (p);
  if (scheme == U_NNTP || scheme == U_NNTPS)
    return 1;

  return 0;
}
#endif

#ifdef USE_NOTMUCH

int mx_is_notmuch(const char *p)
{
  url_scheme_t scheme;

  if (!p)
    return 0;

  scheme = url_check_scheme (p);
  if (scheme == U_NOTMUCH)
    return 1;

  return 0;
}

#endif

int mx_get_magic (const char *path)
{
  struct stat st;
  int magic = 0;
  char tmp[_POSIX_PATH_MAX];
  FILE *f;

#ifdef USE_IMAP
  if(mx_is_imap(path))
    return M_IMAP;
#endif /* USE_IMAP */

#ifdef USE_POP
  if (mx_is_pop (path))
    return M_POP;
#endif /* USE_POP */

#ifdef USE_NOTMUCH
  if (mx_is_notmuch(path))
    return M_NOTMUCH;
#endif

#ifdef USE_NNTP
  if (mx_is_nntp (path))
    return M_NNTP;
#endif /* USE_NNTP */

  if (stat (path, &st) == -1)
  {
    dprint (1, (debugfile, "mx_get_magic(): unable to stat %s: %s (errno %d).\n",
		path, strerror (errno), errno));
    return (-1);
  }

  if (S_ISDIR (st.st_mode))
  {
    /* check for maildir-style mailbox */
    if (mx_is_maildir (path))
      return M_MAILDIR;

    /* check for mh-style mailbox */
    if (mx_is_mh (path))
      return M_MH;
  }
  else if (st.st_size == 0)
  {
    /* hard to tell what zero-length files are, so assume the default magic */
    if (DefaultMagic == M_MBOX || DefaultMagic == M_MMDF)
      return (DefaultMagic);
    else
      return (M_MBOX);
  }
  else if ((f = fopen (path, "r")) != NULL)
  {
    struct utimbuf times;

    fgets (tmp, sizeof (tmp), f);
    if (mutt_strncmp ("From ", tmp, 5) == 0)
      magic = M_MBOX;
    else if (mutt_strcmp (MMDF_SEP, tmp) == 0)
      magic = M_MMDF;
    safe_fclose (&f);

    if (!option(OPTCHECKMBOXSIZE))
    {
      /* need to restore the times here, the file was not really accessed,
       * only the type was accessed.  This is important, because detection
       * of "new mail" depends on those times set correctly.
       */
      times.actime = st.st_atime;
      times.modtime = st.st_mtime;
      utime (path, &times);
    }
  }
  else
  {
    dprint (1, (debugfile, "mx_get_magic(): unable to open file %s for reading.\n",
		path));
    return (-1);
  }

#ifdef USE_COMPRESSED
  if (magic == 0 && comp_can_read (path))
    return M_COMPRESSED;
#endif
  return (magic);
}

/*
 * set DefaultMagic to the given value
 */
int mx_set_magic (const char *s)
{
  if (ascii_strcasecmp (s, "mbox") == 0)
    DefaultMagic = M_MBOX;
  else if (ascii_strcasecmp (s, "mmdf") == 0)
    DefaultMagic = M_MMDF;
  else if (ascii_strcasecmp (s, "mh") == 0)
    DefaultMagic = M_MH;
  else if (ascii_strcasecmp (s, "maildir") == 0)
    DefaultMagic = M_MAILDIR;
  else
    return (-1);

  return 0;
}

/* mx_access: Wrapper for access, checks permissions on a given mailbox.
 *   We may be interested in using ACL-style flags at some point, currently
 *   we use the normal access() flags. */
int mx_access (const char* path, int flags)
{
#ifdef USE_IMAP
  if (mx_is_imap (path))
    return imap_access (path, flags);
#endif

  return access (path, flags);
}

static int mx_open_mailbox_append (CONTEXT *ctx, int flags)
{
  struct stat sb;

#ifdef USE_COMPRESSED
  /* special case for appending to compressed folders -
   * even if we can not open them for reading */
  if (comp_can_append (ctx->path))
    comp_open_append (ctx);
#endif

  ctx->append = 1;

#ifdef USE_IMAP
  
  if(mx_is_imap(ctx->path))  
    return imap_open_mailbox_append (ctx);

#endif
  
  if(stat(ctx->path, &sb) == 0)
  {
    ctx->magic = mx_get_magic (ctx->path);
    
    switch (ctx->magic)
    {
      case 0:
	mutt_error (_("%s is not a mailbox."), ctx->path);
	/* fall through */
      case -1:
	return (-1);
    }
  }
  else if (errno == ENOENT)
  {
    ctx->magic = DefaultMagic;

    if (ctx->magic == M_MH || ctx->magic == M_MAILDIR)
    {
      char tmp[_POSIX_PATH_MAX];

      if (mkdir (ctx->path, S_IRWXU))
      {
	mutt_perror (ctx->path);
	return (-1);
      }

      if (ctx->magic == M_MAILDIR)
      {
	snprintf (tmp, sizeof (tmp), "%s/cur", ctx->path);
	if (mkdir (tmp, S_IRWXU))
	{
	  mutt_perror (tmp);
	  rmdir (ctx->path);
	  return (-1);
	}

	snprintf (tmp, sizeof (tmp), "%s/new", ctx->path);
	if (mkdir (tmp, S_IRWXU))
	{
	  mutt_perror (tmp);
	  snprintf (tmp, sizeof (tmp), "%s/cur", ctx->path);
	  rmdir (tmp);
	  rmdir (ctx->path);
	  return (-1);
	}
	snprintf (tmp, sizeof (tmp), "%s/tmp", ctx->path);
	if (mkdir (tmp, S_IRWXU))
	{
	  mutt_perror (tmp);
	  snprintf (tmp, sizeof (tmp), "%s/cur", ctx->path);
	  rmdir (tmp);
	  snprintf (tmp, sizeof (tmp), "%s/new", ctx->path);
	  rmdir (tmp);
	  rmdir (ctx->path);
	  return (-1);
	}
      }
      else
      {
	int i;

	snprintf (tmp, sizeof (tmp), "%s/.mh_sequences", ctx->path);
	if ((i = creat (tmp, S_IRWXU)) == -1)
	{
	  mutt_perror (tmp);
	  rmdir (ctx->path);
	  return (-1);
	}
	close (i);
      }
    }
  }
  else
  {
    mutt_perror (ctx->path);
    return (-1);
  }

  switch (ctx->magic)
  {
    case M_MBOX:
    case M_MMDF:
    if ((ctx->fp = safe_fopen (ctx->path, flags & M_NEWFOLDER ? "w" : "a")) == NULL ||
	  mbox_lock_mailbox (ctx, 1, 1) != 0)
      {
	if (!ctx->fp)
	  mutt_perror (ctx->path);
	else
	{
	  mutt_error (_("Couldn't lock %s\n"), ctx->path);
	  safe_fclose (&ctx->fp);
	}
	return (-1);
      }
      fseek (ctx->fp, 0, 2);
      break;

    case M_MH:
    case M_MAILDIR:
      /* nothing to do */
      break;

    default:
      return (-1);
  }

  return 0;
}

/*
 * open a mailbox and parse it
 *
 * Args:
 *	flags	M_NOSORT	do not sort mailbox
 *		M_APPEND	open mailbox for appending
 *		M_READONLY	open mailbox in read-only mode
 *		M_QUIET		only print error messages
 *		M_PEEK		revert atime where applicable
 *	ctx	if non-null, context struct to use
 */
CONTEXT *mx_open_mailbox (const char *path, int flags, CONTEXT *pctx)
{
  CONTEXT *ctx = pctx;
  int rc;

  if (!ctx)
    ctx = safe_malloc (sizeof (CONTEXT));
  memset (ctx, 0, sizeof (CONTEXT));
  ctx->path = safe_strdup (path);

  ctx->msgnotreadyet = -1;
  ctx->collapsed = 0;

  for (rc=0; rc < RIGHTSMAX; rc++)
    mutt_bit_set(ctx->rights,rc);

  if (flags & M_QUIET)
    ctx->quiet = 1;
  if (flags & M_READONLY)
    ctx->readonly = 1;
#ifdef USE_SIDEBAR
  if (flags & M_PEEK)
    ctx->peekonly = 1;
#endif

  if (flags & (M_APPEND|M_NEWFOLDER))
  {
    if (mx_open_mailbox_append (ctx, flags) != 0)
    {
      mx_fastclose_mailbox (ctx);
      if (!pctx)
	FREE (&ctx);
      return NULL;
    }
    return ctx;
  }

  ctx->magic = mx_get_magic (path);

#ifdef USE_COMPRESSED
  if (ctx->magic == M_COMPRESSED)
    comp_open_read (ctx);
#endif

  if(ctx->magic == 0)
    mutt_error (_("%s is not a mailbox."), path);

  if(ctx->magic == -1)
    mutt_perror(path);
  
  if(ctx->magic <= 0)
  {
    mx_fastclose_mailbox (ctx);
    if (!pctx)
      FREE (&ctx);
    return (NULL);
  }
  
  /* if the user has a `push' command in their .muttrc, or in a folder-hook,
   * it will cause the progress messages not to be displayed because
   * mutt_refresh() will think we are in the middle of a macro.  so set a
   * flag to indicate that we should really refresh the screen.
   */
  set_option (OPTFORCEREFRESH);

  if (!ctx->quiet)
    mutt_message (_("Reading %s..."), ctx->path);

  switch (ctx->magic)
  {
    case M_MH:
      rc = mh_read_dir (ctx, NULL);
      break;

    case M_MAILDIR:
      rc = maildir_read_dir (ctx);
      break;

    case M_MMDF:
    case M_MBOX:
      rc = mbox_open_mailbox (ctx);
      break;

#ifdef USE_IMAP
    case M_IMAP:
      rc = imap_open_mailbox (ctx);
      break;
#endif /* USE_IMAP */

#ifdef USE_POP
    case M_POP:
      rc = pop_open_mailbox (ctx);
      break;
#endif /* USE_POP */

#ifdef USE_NOTMUCH
    case M_NOTMUCH:
      rc = nm_read_query (ctx);
      break;
#endif /* USE_IMAP */

#ifdef USE_NNTP
    case M_NNTP:
      rc = nntp_open_mailbox (ctx);
      break;
#endif /* USE_NNTP */

    default:
      rc = -1;
      break;
  }

  if (rc == 0)
  {
    if ((flags & M_NOSORT) == 0)
    {
      /* avoid unnecessary work since the mailbox is completely unthreaded
	 to begin with */
      unset_option (OPTSORTSUBTHREADS);
      unset_option (OPTNEEDRESCORE);
      mutt_sort_headers (ctx, 1);
    }
    if (!ctx->quiet)
      mutt_clear_error ();
  }
  else
  {
    mx_fastclose_mailbox (ctx);
    if (!pctx)
      FREE (&ctx);
  }

  unset_option (OPTFORCEREFRESH);
  return (ctx);
}

/* free up memory associated with the mailbox context */
void mx_fastclose_mailbox (CONTEXT *ctx)
{
  int i;

  if(!ctx) 
    return;

#ifdef USE_SIDEBAR
  /* fix up the times so buffy won't get confused */
  struct utimbuf ut;
  if (ctx->peekonly && ctx->path && (ctx->mtime > ctx->atime)) {
    ut.actime  = ctx->atime;
    ut.modtime = ctx->mtime;
    utime (ctx->path, &ut);
  }
#endif

  /* never announce that a mailbox we've just left has new mail. #3290
   * XXX: really belongs in mx_close_mailbox, but this is a nice hook point */
#ifdef USE_SIDEBAR
  if (!ctx->peekonly)
#endif
  mutt_buffy_setnotified(ctx->path);

  if (ctx->mx_close)
    ctx->mx_close (ctx);

  if (ctx->subj_hash)
    hash_destroy (&ctx->subj_hash, NULL);
  if (ctx->id_hash)
    hash_destroy (&ctx->id_hash, NULL);
  mutt_clear_threads (ctx);
  for (i = 0; i < ctx->msgcount; i++)
    mutt_free_header (&ctx->hdrs[i]);
  FREE (&ctx->hdrs);
  FREE (&ctx->v2r);
#ifdef USE_COMPRESSED
  if (ctx->compress_info)
    comp_fast_close (ctx);
#endif
  FREE (&ctx->path);
  FREE (&ctx->pattern);
  if (ctx->limit_pattern) 
    mutt_pattern_free (&ctx->limit_pattern);
  safe_fclose (&ctx->fp);
  memset (ctx, 0, sizeof (CONTEXT));
}

/* save changes to disk */
static int sync_mailbox (CONTEXT *ctx, int *index_hint)
{
  BUFFY *tmp = NULL;
  int rc = -1;

  if (!ctx->quiet)
    mutt_message (_("Writing %s..."), ctx->path);

  switch (ctx->magic)
  {
    case M_MBOX:
    case M_MMDF:
      rc = mbox_sync_mailbox (ctx, index_hint);
      if (option(OPTCHECKMBOXSIZE))
	tmp = mutt_find_mailbox (ctx->path);
      break;
      
    case M_MH:
    case M_MAILDIR:
      rc = mh_sync_mailbox (ctx, index_hint);
      break;
      
#ifdef USE_IMAP
    case M_IMAP:
      /* extra argument means EXPUNGE */
      rc = imap_sync_mailbox (ctx, 1, index_hint);
      break;
#endif /* USE_IMAP */

#ifdef USE_POP
    case M_POP:
      rc = pop_sync_mailbox (ctx, index_hint);
      break;
#endif /* USE_POP */

#ifdef USE_NOTMUCH
    case M_NOTMUCH:
      rc = nm_sync (ctx, index_hint);
      break;
#endif /* USE_NOTMUCH */

#ifdef USE_NNTP
    case M_NNTP:
      rc = nntp_sync_mailbox (ctx);
      break;
#endif /* USE_NNTP */
  }

#if 0
  if (!ctx->quiet && !ctx->shutup && rc == -1)
    mutt_error ( _("Could not synchronize mailbox %s!"), ctx->path);
#endif
  
  if (tmp && tmp->new == 0)
    mutt_update_mailbox (tmp);

#ifdef USE_COMPRESSED
  if (rc == 0 && ctx->compress_info)
    return comp_sync (ctx);
#endif

  return rc;
}

/**
 * trash_append - XXX
 *
 * move deleted mails to the trash folder
 */
static int trash_append (CONTEXT *ctx)
{
	CONTEXT *ctx_trash;
	int i = 0;
	struct stat st, stc;

	if (!TrashPath || !ctx->deleted ||
	   ((ctx->magic == M_MAILDIR) && option (OPTMAILDIRTRASH))) {
		return 0;
	}

	for (; i < ctx->msgcount && (!ctx->hdrs[i]->deleted || ctx->hdrs[i]->appended); i++);
		/* nothing */

	if (i == ctx->msgcount)
		return 0; /* nothing to be done */

	if (mutt_save_confirm (TrashPath, &st) != 0) {
		mutt_error _("message(s) not deleted");
		return -1;
	}

	if (lstat (ctx->path, &stc) == 0 && stc.st_ino == st.st_ino
	    && stc.st_dev == st.st_dev && stc.st_rdev == st.st_rdev) {
		return 0;  /* we are in the trash folder: simple sync */
	}

#ifdef USE_IMAP
	if (!imap_fast_trash())
		return 0;
#endif

	if ((ctx_trash = mx_open_mailbox (TrashPath, M_APPEND, NULL)) != NULL) {
		for (i = 0 ; i < ctx->msgcount ; i++) {
			if (ctx->hdrs[i]->deleted && !ctx->hdrs[i]->appended
			    && !ctx->hdrs[i]->purged
			    && mutt_append_message (ctx_trash, ctx, ctx->hdrs[i], 0, 0) == -1) {
				mx_close_mailbox (ctx_trash, NULL);
				return -1;
			}
		}

		mx_close_mailbox (ctx_trash, NULL);
	} else {
		mutt_error _("Can't open trash folder");
		return -1;
	}

	return 0;
}

/* save changes and close mailbox */
int mx_close_mailbox (CONTEXT *ctx, int *index_hint)
{
  int i, move_messages = 0, purge = 1, read_msgs = 0;
  int check;
  int isSpool = 0;
  CONTEXT f;
  char mbox[_POSIX_PATH_MAX];
  char buf[SHORT_STRING];

  if (!ctx) return 0;

  ctx->closing = 1;

  if (ctx->readonly || ctx->dontwrite)
  {
    /* mailbox is readonly or we don't want to write */
    mx_fastclose_mailbox (ctx);
    return 0;
  }

  if (ctx->append)
  {
    /* mailbox was opened in write-mode */
    if (ctx->magic == M_MBOX || ctx->magic == M_MMDF)
      mbox_close_mailbox (ctx);
    else
      mx_fastclose_mailbox (ctx);
    return 0;
  }

#ifdef USE_NNTP
  if (ctx->unread && ctx->magic == M_NNTP)
  {
    NNTP_DATA *nntp_data = ctx->data;

    if (nntp_data && nntp_data->nserv && nntp_data->group)
    {
      int rc = query_quadoption (OPT_CATCHUP, _("Mark all articles read?"));
      if (rc < 0)
      {
	ctx->closing = 0;
	return -1;
      }
      else if (rc == M_YES)
	mutt_newsgroup_catchup (nntp_data->nserv, nntp_data->group);
    }
  }
#endif

  for (i = 0; i < ctx->msgcount; i++)
  {
    if (!ctx->hdrs[i]->deleted && ctx->hdrs[i]->read 
        && !(ctx->hdrs[i]->flagged && option (OPTKEEPFLAGGED)))
      read_msgs++;
#ifdef USE_SIDEBAR
    if (ctx->hdrs[i]->deleted && !ctx->hdrs[i]->read)
      ctx->unread--;
    if (ctx->hdrs[i]->deleted && ctx->hdrs[i]->flagged)
      ctx->flagged--;
#endif
  }

#ifdef USE_NNTP
  /* don't need to move articles from newsgroup */
  if (ctx->magic == M_NNTP)
    read_msgs = 0;
#endif

  if (read_msgs && quadoption (OPT_MOVE) != M_NO)
  {
    char *p;

    if ((p = mutt_find_hook (M_MBOXHOOK, ctx->path)))
    {
      isSpool = 1;
      strfcpy (mbox, p, sizeof (mbox));
    }
    else
    {
      strfcpy (mbox, NONULL(Inbox), sizeof (mbox));
      isSpool = mutt_is_spool (ctx->path) && !mutt_is_spool (mbox);
    }

    if (isSpool && *mbox)
    {
      mutt_expand_path (mbox, sizeof (mbox));
      snprintf (buf, sizeof (buf), _("Move read messages to %s?"), mbox);
      if ((move_messages = query_quadoption (OPT_MOVE, buf)) == -1)
      {
	ctx->closing = 0;
	return (-1);
      }
    }
  }

  /* 
   * There is no point in asking whether or not to purge if we are
   * just marking messages as "trash".
   */
  if (ctx->deleted && !(ctx->magic == M_MAILDIR && option (OPTMAILDIRTRASH)))
  {
    snprintf (buf, sizeof (buf), ctx->deleted == 1
	     ? _("Purge %d deleted message?") : _("Purge %d deleted messages?"),
	      ctx->deleted);
    if ((purge = query_quadoption (OPT_DELETE, buf)) < 0)
    {
      ctx->closing = 0;
      return (-1);
    }
  }

  if (option (OPTMARKOLD))
  {
    for (i = 0; i < ctx->msgcount; i++)
    {
      if (!ctx->hdrs[i]->deleted && !ctx->hdrs[i]->old && !ctx->hdrs[i]->read)
	mutt_set_flag (ctx, ctx->hdrs[i], M_OLD, 1);
    }
  }

  if (move_messages)
  {
    if (!ctx->quiet)
      mutt_message (_("Moving read messages to %s..."), mbox);

#ifdef USE_IMAP
    /* try to use server-side copy first */
    i = 1;
    
    if (ctx->magic == M_IMAP && mx_is_imap (mbox))
    {
      /* tag messages for moving, and clear old tags, if any */
      for (i = 0; i < ctx->msgcount; i++)
	if (ctx->hdrs[i]->read && !ctx->hdrs[i]->deleted
            && !(ctx->hdrs[i]->flagged && option (OPTKEEPFLAGGED))) 
	  ctx->hdrs[i]->tagged = 1;
	else
	  ctx->hdrs[i]->tagged = 0;
      
      i = imap_copy_messages (ctx, NULL, mbox, 1);
    }
    
    if (i == 0) /* success */
      mutt_clear_error ();
    else if (i == -1) /* horrible error, bail */
    {
      ctx->closing=0;
      return -1;
    }
    else /* use regular append-copy mode */
#endif
    {
      if (mx_open_mailbox (mbox, M_APPEND, &f) == NULL)
      {
	ctx->closing = 0;
	return -1;
      }

      for (i = 0; i < ctx->msgcount; i++)
      {
	if (ctx->hdrs[i]->read && !ctx->hdrs[i]->deleted
            && !(ctx->hdrs[i]->flagged && option (OPTKEEPFLAGGED)))
        {
	  if (mutt_append_message (&f, ctx, ctx->hdrs[i], 0, CH_UPDATE_LEN) == 0)
	  {
	    mutt_set_flag (ctx, ctx->hdrs[i], M_DELETE, 1);
	    mutt_set_flag (ctx, ctx->hdrs[i], M_APPENDED, 1);
	  }
	  else
	  {
	    mx_close_mailbox (&f, NULL);
	    ctx->closing = 0;
	    return -1;
	  }
	}
      }
    
      mx_close_mailbox (&f, NULL);
    }
    
  }
  else if (!ctx->changed && ctx->deleted == 0)
  {
    if (!ctx->quiet)
      mutt_message _("Mailbox is unchanged.");
    if (ctx->magic == M_MBOX || ctx->magic == M_MMDF)
      mbox_reset_atime (ctx, NULL);
    mx_fastclose_mailbox (ctx);
    return 0;
  }
  
  /* copy mails to the trash before expunging */
  if (purge && ctx->deleted && mutt_strcmp (ctx->path, TrashPath)) {
    if (trash_append (ctx) != 0) {
      ctx->closing = 0;
      return -1;
    }
  }

#ifdef USE_IMAP
  /* allow IMAP to preserve the deleted flag across sessions */
  if (ctx->magic == M_IMAP)
  {
    if ((check = imap_sync_mailbox (ctx, purge, index_hint)) != 0)
    {
      ctx->closing = 0;
      return check;
    }
  }
  else
#endif
  {
    if (!purge)
    {
      for (i = 0; i < ctx->msgcount; i++)
        ctx->hdrs[i]->deleted = 0;
      ctx->deleted = 0;
    }

    if (ctx->changed || ctx->deleted)
    {
      if ((check = sync_mailbox (ctx, index_hint)) != 0)
      {
	ctx->closing = 0;
	return check;
      }
    }
  }

  if (!ctx->quiet)
  {
    if (move_messages)
      mutt_message (_("%d kept, %d moved, %d deleted."),
	ctx->msgcount - ctx->deleted, read_msgs, ctx->deleted);
    else
      mutt_message (_("%d kept, %d deleted."),
	ctx->msgcount - ctx->deleted, ctx->deleted);
  }

  if (ctx->msgcount == ctx->deleted &&
      (ctx->magic == M_MMDF || ctx->magic == M_MBOX) &&
      !mutt_is_spool(ctx->path) && !option (OPTSAVEEMPTY))
    mx_unlink_empty (ctx->path);

<<<<<<< HEAD
#ifdef USE_COMPRESSED
  if (ctx->compress_info && comp_slow_close (ctx))
    return (-1);
=======
#ifdef USE_SIDEBAR
  ctx->msgcount -= ctx->deleted;
  mutt_sb_set_buffystats (ctx);
>>>>>>> 8cf80773
#endif

  mx_fastclose_mailbox (ctx);

  return 0;
}


/* update a Context structure's internal tables. */

void mx_update_tables(CONTEXT *ctx, int committing)
{
  int i, j;
  
  /* update memory to reflect the new state of the mailbox */
  ctx->vcount = 0;
  ctx->vsize = 0;
  ctx->tagged = 0;
  ctx->deleted = 0;
  ctx->new = 0;
  ctx->unread = 0;
  ctx->changed = 0;
  ctx->flagged = 0;
#define this_body ctx->hdrs[j]->content
  for (i = 0, j = 0; i < ctx->msgcount; i++)
  {
    if (!ctx->hdrs[i]->quasi_deleted &&
	((committing && (!ctx->hdrs[i]->deleted ||
			(ctx->magic == M_MAILDIR && option (OPTMAILDIRTRASH)))) ||
	(!committing && ctx->hdrs[i]->active)))
    {
      if (i != j)
      {
	ctx->hdrs[j] = ctx->hdrs[i];
	ctx->hdrs[i] = NULL;
      }
      ctx->hdrs[j]->msgno = j;
      if (ctx->hdrs[j]->virtual != -1)
      {
	ctx->v2r[ctx->vcount] = j;
	ctx->hdrs[j]->virtual = ctx->vcount++;
	ctx->vsize += this_body->length + this_body->offset -
	  this_body->hdr_offset;
      }

      if (committing)
	ctx->hdrs[j]->changed = 0;
      else if (ctx->hdrs[j]->changed)
	ctx->changed++;
      
      if (!committing || (ctx->magic == M_MAILDIR && option (OPTMAILDIRTRASH)))
      {
	if (ctx->hdrs[j]->deleted)
	  ctx->deleted++;
      }

      if (ctx->hdrs[j]->tagged)
	ctx->tagged++;
      if (ctx->hdrs[j]->flagged)
	ctx->flagged++;
      if (!ctx->hdrs[j]->read)
      { 
	ctx->unread++;
	if (!ctx->hdrs[j]->old)
	  ctx->new++;
      } 

      j++;
    }
    else
    {
      if (ctx->magic == M_MH || ctx->magic == M_MAILDIR)
	ctx->size -= (ctx->hdrs[i]->content->length +
		      ctx->hdrs[i]->content->offset -
		      ctx->hdrs[i]->content->hdr_offset);
      /* remove message from the hash tables */
      if (ctx->subj_hash && ctx->hdrs[i]->env->real_subj)
	hash_delete (ctx->subj_hash, ctx->hdrs[i]->env->real_subj, ctx->hdrs[i], NULL);
      if (ctx->id_hash && ctx->hdrs[i]->env->message_id)
	hash_delete (ctx->id_hash, ctx->hdrs[i]->env->message_id, ctx->hdrs[i], NULL);
      /* The path mx_check_mailbox() -> imap_check_mailbox() ->
       *          imap_expunge_mailbox() -> mx_update_tables()
       * can occur before a call to mx_sync_mailbox(), resulting in
       * last_tag being stale if it's not reset here.
       */
      if (ctx->last_tag == ctx->hdrs[i])
        ctx->last_tag = NULL;
      mutt_free_header (&ctx->hdrs[i]);
    }
  }
#undef this_body
  ctx->msgcount = j;
}


/* save changes to mailbox
 *
 * return values:
 *	0		success
 *	-1		error
 */
int mx_sync_mailbox (CONTEXT *ctx, int *index_hint)
{
  int rc, i;
  int purge = 1;
  int msgcount, deleted;

  if (ctx->dontwrite)
  {
    char buf[STRING], tmp[STRING];
    if (km_expand_key (buf, sizeof(buf),
                       km_find_func (MENU_MAIN, OP_TOGGLE_WRITE)))
      snprintf (tmp, sizeof(tmp), _(" Press '%s' to toggle write"), buf);
    else
      strfcpy (tmp, _("Use 'toggle-write' to re-enable write!"), sizeof(tmp));

    mutt_error (_("Mailbox is marked unwritable. %s"), tmp);
    return -1;
  }
  else if (ctx->readonly)
  {
    mutt_error _("Mailbox is read-only.");
    return -1;
  }

  if (!ctx->changed && !ctx->deleted)
  {
    if (!ctx->quiet)
      mutt_message _("Mailbox is unchanged.");
    return (0);
  }

  if (ctx->deleted)
  {
    char buf[SHORT_STRING];

    snprintf (buf, sizeof (buf), ctx->deleted == 1
	     ? _("Purge %d deleted message?") : _("Purge %d deleted messages?"),
	      ctx->deleted);
    if ((purge = query_quadoption (OPT_DELETE, buf)) < 0)
      return (-1);
    else if (purge == M_NO)
    {
      if (!ctx->changed)
	return 0; /* nothing to do! */
      /* let IMAP servers hold on to D flags */
      if (ctx->magic != M_IMAP)
      {
        for (i = 0 ; i < ctx->msgcount ; i++)
          ctx->hdrs[i]->deleted = 0;
        ctx->deleted = 0;
      }
    }
    else if (ctx->last_tag && ctx->last_tag->deleted)
      ctx->last_tag = NULL; /* reset last tagged msg now useless */
  }

  /* really only for IMAP - imap_sync_mailbox results in a call to
   * mx_update_tables, so ctx->deleted is 0 when it comes back */
  msgcount = ctx->msgcount;
  deleted = ctx->deleted;

  if (purge && ctx->deleted && mutt_strcmp (ctx->path, TrashPath)) {
    if (trash_append (ctx) == -1) {
      return -1;
    }
  }

#ifdef USE_IMAP
  if (ctx->magic == M_IMAP)
    rc = imap_sync_mailbox (ctx, purge, index_hint);
  else
#endif
    rc = sync_mailbox (ctx, index_hint);
  if (rc == 0)
  {
#ifdef USE_IMAP
    if (ctx->magic == M_IMAP && !purge)
    {
      if (!ctx->quiet)
        mutt_message _("Mailbox checkpointed.");
    }
    else
#endif
    {
      if (!ctx->quiet)
	mutt_message (_("%d kept, %d deleted."), msgcount - deleted,
		      deleted);
    }

    mutt_sleep (0);
    
    if (ctx->msgcount == ctx->deleted &&
	(ctx->magic == M_MBOX || ctx->magic == M_MMDF) &&
	!mutt_is_spool (ctx->path) && !option (OPTSAVEEMPTY))
    {
      unlink (ctx->path);
      mx_fastclose_mailbox (ctx);
      return 0;
    }

    /* if we haven't deleted any messages, we don't need to resort */
    /* ... except for certain folder formats which need "unsorted" 
     * sort order in order to synchronize folders.
     * 
     * MH and maildir are safe.  mbox-style seems to need re-sorting,
     * at least with the new threading code.
     */
    if (purge || (ctx->magic != M_MAILDIR && ctx->magic != M_MH))
    {
      /* IMAP does this automatically after handling EXPUNGE */
      if (ctx->magic != M_IMAP)
      {
	mx_update_tables (ctx, 1);
	mutt_sort_headers (ctx, 1); /* rethread from scratch */
      }
    }
  }

  return (rc);
}


/* {maildir,mh}_open_new_message are in mh.c. */

static int mbox_open_new_message (MESSAGE *msg, CONTEXT *dest, HEADER *hdr)
{
  msg->fp = dest->fp;
  return 0;
}

#ifdef USE_IMAP
static int imap_open_new_message (MESSAGE *msg, CONTEXT *dest, HEADER *hdr)
{
  char tmp[_POSIX_PATH_MAX];

  mutt_mktemp (tmp, sizeof (tmp));
  if ((msg->fp = safe_fopen (tmp, "w")) == NULL)
  {
    mutt_perror (tmp);
    return (-1);
  }
  msg->path = safe_strdup(tmp);
  return 0;
}
#endif

/* args:
 *	dest	destination mailbox
 *	hdr	message being copied (required for maildir support, because
 *		the filename depends on the message flags)
 */
MESSAGE *mx_open_new_message (CONTEXT *dest, HEADER *hdr, int flags)
{
  MESSAGE *msg;
  int (*func) (MESSAGE *, CONTEXT *, HEADER *);
  ADDRESS *p = NULL;

  switch (dest->magic)
  {
    case M_MMDF:
    case M_MBOX:
      func = mbox_open_new_message;
      break;
    case M_MAILDIR:
      func = maildir_open_new_message;
      break;
    case M_MH:
      func = mh_open_new_message;
      break;
#ifdef USE_IMAP
    case M_IMAP:
      func = imap_open_new_message;
      break;
#endif
    default:
      dprint (1, (debugfile, "mx_open_new_message(): function unimplemented for mailbox type %d.\n",
		  dest->magic));
      return (NULL);
  }

  msg = safe_calloc (1, sizeof (MESSAGE));
  msg->magic = dest->magic;
  msg->write = 1;

  if (hdr)
  {
    msg->flags.flagged = hdr->flagged;
    msg->flags.replied = hdr->replied;
    msg->flags.read    = hdr->read;
    msg->flags.draft   = (flags & M_SET_DRAFT) ? 1 : 0;
    msg->received = hdr->received;
  }

  if(msg->received == 0)
    time(&msg->received);
  
  if (func (msg, dest, hdr) == 0)
  {
    if (dest->magic == M_MMDF)
      fputs (MMDF_SEP, msg->fp);

    if ((msg->magic == M_MBOX || msg->magic ==  M_MMDF) &&
	flags & M_ADD_FROM)
    {
      if (hdr)
      {
	if (hdr->env->return_path)
	  p = hdr->env->return_path;
	else if (hdr->env->sender)
	  p = hdr->env->sender;
	else
	  p = hdr->env->from;
      }

      fprintf (msg->fp, "From %s %s", p ? p->mailbox : NONULL(Username), ctime (&msg->received));
    }
  }
  else
    FREE (&msg);

  return msg;
}

/* check for new mail */
int mx_check_mailbox (CONTEXT *ctx, int *index_hint, int lock)
{
  int rc;

#ifdef USE_COMPRESSED
  if (ctx->compress_info)
    return comp_check_mailbox (ctx);
#endif

  if (ctx)
  {
    if (ctx->locked) lock = 0;

    switch (ctx->magic)
    {
      case M_MBOX:
      case M_MMDF:

	if (lock)
	{
	  mutt_block_signals ();
	  if (mbox_lock_mailbox (ctx, 0, 0) == -1)
	  {
	    mutt_unblock_signals ();
	    return M_LOCKED;
	  }
	}
	
	rc = mbox_check_mailbox (ctx, index_hint);

	if (lock)
	{
	  mutt_unblock_signals ();
	  mbox_unlock_mailbox (ctx);
	}
	
	return rc;


      case M_MH:
	return (mh_check_mailbox (ctx, index_hint));
      case M_MAILDIR:
	return (maildir_check_mailbox (ctx, index_hint));

#ifdef USE_IMAP
      case M_IMAP:
	/* caller expects that mailbox may change */
        imap_allow_reopen (ctx);
	rc = imap_check_mailbox (ctx, index_hint, 0);
        imap_disallow_reopen (ctx);
	return rc;
#endif /* USE_IMAP */

#ifdef USE_POP
      case M_POP:
	return (pop_check_mailbox (ctx, index_hint));
#endif /* USE_POP */

#ifdef USE_NOTMUCH
      case M_NOTMUCH:
	return nm_check_database(ctx, index_hint);
#endif

#ifdef USE_NNTP
      case M_NNTP:
	return (nntp_check_mailbox (ctx, 0));
#endif /* USE_NNTP */
    }
  }

  dprint (1, (debugfile, "mx_check_mailbox: null or invalid context.\n"));
  return (-1);
}

/* return a stream pointer for a message */
MESSAGE *mx_open_message (CONTEXT *ctx, int msgno)
{
  MESSAGE *msg;

  msg = safe_calloc (1, sizeof (MESSAGE));
  switch (msg->magic = ctx->magic)
  {
    case M_MBOX:
    case M_MMDF:
      msg->fp = ctx->fp;
      break;

    case M_MH:
    case M_MAILDIR:
#ifdef USE_NOTMUCH
    case M_NOTMUCH:
#endif
    {
      HEADER *cur = ctx->hdrs[msgno];
      char path[_POSIX_PATH_MAX];
      char *folder = ctx->path;
#ifdef USE_NOTMUCH
      if (ctx->magic == M_NOTMUCH) {
	msg->magic = nm_header_get_magic(cur);
	folder = nm_header_get_folder(cur);
      }
#endif
      snprintf (path, sizeof (path), "%s/%s", folder, cur->path);

      if ((msg->fp = fopen (path, "r")) == NULL && errno == ENOENT &&
	  (ctx->magic == M_MAILDIR || ctx->magic == M_NOTMUCH))
	msg->fp = maildir_open_find_message (folder, cur->path, NULL);
      
      if (msg->fp == NULL)
      {
	mutt_perror (path);
	dprint (1, (debugfile, "mx_open_message: fopen: %s: %s (errno %d).\n",
		    path, strerror (errno), errno));
	FREE (&msg);
      }
    }
    break;
    
#ifdef USE_IMAP
    case M_IMAP:
    {
      if (imap_fetch_message (msg, ctx, msgno) != 0)
	FREE (&msg);
      break;
    }
#endif /* USE_IMAP */

#ifdef USE_POP
    case M_POP:
    {
      if (pop_fetch_message (msg, ctx, msgno) != 0)
	FREE (&msg);
      break;
    }
#endif /* USE_POP */

#ifdef USE_NNTP
    case M_NNTP:
    {
      if (nntp_fetch_message (msg, ctx, msgno) != 0)
	FREE (&msg);
      break;
    }
#endif /* USE_NNTP */

    default:
      dprint (1, (debugfile, "mx_open_message(): function not implemented for mailbox type %d.\n", ctx->magic));
      FREE (&msg);
      break;
  }
  return (msg);
}

/* commit a message to a folder */

int mx_commit_message (MESSAGE *msg, CONTEXT *ctx)
{
  int r = 0;

  if (!(msg->write && ctx->append))
  {
    dprint (1, (debugfile, "mx_commit_message(): msg->write = %d, ctx->append = %d\n",
		msg->write, ctx->append));
    return -1;
  }

  switch (msg->magic)
  {
    case M_MMDF:
    {
      if (fputs (MMDF_SEP, msg->fp) == EOF)
	r = -1;
      break;
    }
    
    case M_MBOX:
    {
      if (fputc ('\n', msg->fp) == EOF)
	r = -1;
      break;
    }

#ifdef USE_IMAP
    case M_IMAP:
    {
      if ((r = safe_fclose (&msg->fp)) == 0)
	r = imap_append_message (ctx, msg);
      break;
    }
#endif

    case M_MAILDIR:
    {
      r = maildir_commit_message (ctx, msg, NULL);
      break;
    }

    case M_NOTMUCH:
      mutt_perror _("Can't write to virtual folder.");
      break;

    case M_MH:
    {
      r = mh_commit_message (ctx, msg, NULL);
      break;
    }
  }
  
  if (r == 0 && (ctx->magic == M_MBOX || ctx->magic == M_MMDF)
      && (fflush (msg->fp) == EOF || fsync (fileno (msg->fp)) == -1))
  {
    mutt_perror _("Can't write message");
    r = -1;
  }

  return r;
}

/* close a pointer to a message */
int mx_close_message (MESSAGE **msg)
{
  int r = 0;

  if ((*msg)->magic == M_MH || (*msg)->magic == M_MAILDIR
#ifdef USE_NNTP
      || (*msg)->magic == M_NNTP
#endif
      || (*msg)->magic == M_NOTMUCH
      || (*msg)->magic == M_IMAP || (*msg)->magic == M_POP)
  {
    r = safe_fclose (&(*msg)->fp);
  }
  else
    (*msg)->fp = NULL;

  dprint (2, (debugfile, "mx_close_message (): close: path=%s, commited=%s\n",
	(*msg)->path, (*msg)->commited_path));

  if ((*msg)->path && (*msg)->magic != M_NOTMUCH)
  {
    dprint (1, (debugfile, "mx_close_message (): unlinking %s\n",
		(*msg)->path));
    unlink ((*msg)->path);
    FREE (&(*msg)->path);
  }

  FREE (&(*msg)->commited_path);
  FREE (msg);		/* __FREE_CHECKED__ */
  return (r);
}

void mx_alloc_memory (CONTEXT *ctx)
{
  int i;
  size_t s = MAX (sizeof (HEADER *), sizeof (int));
  
  if ((ctx->hdrmax + 25) * s < ctx->hdrmax * s)
  {
    mutt_error _("Integer overflow -- can't allocate memory.");
    sleep (1);
    mutt_exit (1);
  }
  
  if (ctx->hdrs)
  {
    safe_realloc (&ctx->hdrs, sizeof (HEADER *) * (ctx->hdrmax += 25));
    safe_realloc (&ctx->v2r, sizeof (int) * ctx->hdrmax);
  }
  else
  {
    ctx->hdrs = safe_calloc ((ctx->hdrmax += 25), sizeof (HEADER *));
    ctx->v2r = safe_calloc (ctx->hdrmax, sizeof (int));
  }
  for (i = ctx->msgcount ; i < ctx->hdrmax ; i++)
  {
    ctx->hdrs[i] = NULL;
    ctx->v2r[i] = -1;
  }
}

/* this routine is called to update the counts in the context structure for
 * the last message header parsed.
 */
void mx_update_context (CONTEXT *ctx, int new_messages)
{
  HEADER *h;
  int msgno;

  for (msgno = ctx->msgcount - new_messages; msgno < ctx->msgcount; msgno++)
  {
    h = ctx->hdrs[msgno];

    if (WithCrypto)
    {
      /* NOTE: this _must_ be done before the check for mailcap! */
      h->security = crypt_query (h->content);
    }

    if (!ctx->pattern)
    {
      ctx->v2r[ctx->vcount] = msgno;
      h->virtual = ctx->vcount++;
    }
    else
      h->virtual = -1;
    h->msgno = msgno;

    if (h->env->supersedes)
    {
      HEADER *h2;

      if (!ctx->id_hash)	
	ctx->id_hash = mutt_make_id_hash (ctx);

      h2 = hash_find (ctx->id_hash, h->env->supersedes);

      /* FREE (&h->env->supersedes); should I ? */
      if (h2)
      {
	h2->superseded = 1;
	if (option (OPTSCORE)) 
	  mutt_score_message (ctx, h2, 1);
      }
    }

    /* add this message to the hash tables */
    if (ctx->id_hash && h->env->message_id)
      hash_insert (ctx->id_hash, h->env->message_id, h, 0);
    if (ctx->subj_hash && h->env->real_subj)
      hash_insert (ctx->subj_hash, h->env->real_subj, h, 1);

    if (option (OPTSCORE)) 
      mutt_score_message (ctx, h, 0);

    if (h->changed)
      ctx->changed = 1;
    if (h->flagged)
      ctx->flagged++;
    if (h->deleted)
      ctx->deleted++;
    if (!h->read)
    {
      ctx->unread++;
      if (!h->old)
	ctx->new++;
    }
  }
}

/*
 * Return:
 * 1 if the specified mailbox contains 0 messages.
 * 0 if the mailbox contains messages
 * -1 on error
 */
int mx_check_empty (const char *path)
{
  switch (mx_get_magic (path))
  {
    case M_MBOX:
    case M_MMDF:
      return mbox_check_empty (path);
    case M_MH:
      return mh_check_empty (path);
    case M_MAILDIR:
      return maildir_check_empty (path);
    default:
      errno = EINVAL;
      return -1;
  }
  /* not reached */
}

/* vim: set sw=2: */<|MERGE_RESOLUTION|>--- conflicted
+++ resolved
@@ -1208,15 +1208,13 @@
       !mutt_is_spool(ctx->path) && !option (OPTSAVEEMPTY))
     mx_unlink_empty (ctx->path);
 
-<<<<<<< HEAD
 #ifdef USE_COMPRESSED
   if (ctx->compress_info && comp_slow_close (ctx))
     return (-1);
-=======
+#endif
 #ifdef USE_SIDEBAR
   ctx->msgcount -= ctx->deleted;
   mutt_sb_set_buffystats (ctx);
->>>>>>> 8cf80773
 #endif
 
   mx_fastclose_mailbox (ctx);
